//
// Created by natal on 23.2.2025.
//
/*
   This file defines the hardware pin assignments and I2C address configurations
   for the Greenhouse Fertilization System. The definitions provided below are used
   by various modules in the system (e.g., rotary encoder, EEPROM storage, OLED display,
   and pressure sensor) and reflect the wiring diagram and system architecture specified
   in the project documentation.
*/

<<<<<<< HEAD
// Rotary Encoder Pin Definitions:
// These pins are used by the rotary encoder for user input on setting the CO₂ setpoint.
#define ROT_A_PIN   10   // Pin for rotary encoder signal A (primary quadrature signal)
#define ROT_B_PIN   11   // Pin for rotary encoder signal B (used to determine rotation direction)
#define ROT_SW_PIN  12   // Pin for the rotary encoder push-button (with internal pull-up enabled)
=======
#ifndef MAIN_H
#define MAIN_H

#define ROT_A_PIN   10
#define ROT_B_PIN   11
#define ROT_SW_PIN  12
// Define hardware pins and addresses:
#define EEPROM_DEVICE_ADDRESS 0x50  // 7-bit EEPROM address
>>>>>>> 4dd5f5f3

// EEPROM Configuration:
// The external EEPROM, which is used to persist critical parameters (e.g., CO₂ setpoint),
// is connected on I2C bus 0.
#define EEPROM_DEVICE_ADDRESS 0x50  // 7-bit I2C address of the EEPROM module

// I2C0 Bus Pins for EEPROM:
// These pins are dedicated to the EEPROM module, ensuring non-volatile storage of settings.
#define EEPROM_SDA_PIN 16  // Pin used for I²C0 data line (SDA) for EEPROM communication
#define EEPROM_SCL_PIN 17  // Pin used for I²C0 clock line (SCL) for EEPROM communication

<<<<<<< HEAD
// I2C1 Bus Pins for Display and Pressure Sensor:
// These pins are allocated for peripherals that share the I2C1 bus, including the SSD1306 OLED
// display for UI feedback and the pressure sensor used for environmental monitoring.
#define I2C1_SDA_PIN 14    // Pin used for I²C1 data line (SDA) for display and pressure sensor communication
#define I2C1_SCL_PIN 15    // Pin used for I²C1 clock line (SCL) for display and pressure sensor communication
=======
// Wireless network
#ifdef WIFI_SSID
  #undef WIFI_SSID
#endif
#define WIFI_SSID "SmartIotMQTT"

#ifdef WIFI_PASSWORD
  #undef WIFI_PASSWORD
#endif
#define WIFI_PASSWORD "SmartIot"

#endif
>>>>>>> 4dd5f5f3
<|MERGE_RESOLUTION|>--- conflicted
+++ resolved
@@ -9,13 +9,13 @@
    in the project documentation.
 */
 
-<<<<<<< HEAD
+
 // Rotary Encoder Pin Definitions:
 // These pins are used by the rotary encoder for user input on setting the CO₂ setpoint.
 #define ROT_A_PIN   10   // Pin for rotary encoder signal A (primary quadrature signal)
 #define ROT_B_PIN   11   // Pin for rotary encoder signal B (used to determine rotation direction)
 #define ROT_SW_PIN  12   // Pin for the rotary encoder push-button (with internal pull-up enabled)
-=======
+
 #ifndef MAIN_H
 #define MAIN_H
 
@@ -24,25 +24,25 @@
 #define ROT_SW_PIN  12
 // Define hardware pins and addresses:
 #define EEPROM_DEVICE_ADDRESS 0x50  // 7-bit EEPROM address
->>>>>>> 4dd5f5f3
+
 
 // EEPROM Configuration:
 // The external EEPROM, which is used to persist critical parameters (e.g., CO₂ setpoint),
 // is connected on I2C bus 0.
 #define EEPROM_DEVICE_ADDRESS 0x50  // 7-bit I2C address of the EEPROM module
 
+
 // I2C0 Bus Pins for EEPROM:
 // These pins are dedicated to the EEPROM module, ensuring non-volatile storage of settings.
 #define EEPROM_SDA_PIN 16  // Pin used for I²C0 data line (SDA) for EEPROM communication
 #define EEPROM_SCL_PIN 17  // Pin used for I²C0 clock line (SCL) for EEPROM communication
 
-<<<<<<< HEAD
 // I2C1 Bus Pins for Display and Pressure Sensor:
 // These pins are allocated for peripherals that share the I2C1 bus, including the SSD1306 OLED
 // display for UI feedback and the pressure sensor used for environmental monitoring.
 #define I2C1_SDA_PIN 14    // Pin used for I²C1 data line (SDA) for display and pressure sensor communication
 #define I2C1_SCL_PIN 15    // Pin used for I²C1 clock line (SCL) for display and pressure sensor communication
-=======
+
 // Wireless network
 #ifdef WIFI_SSID
   #undef WIFI_SSID
@@ -55,4 +55,3 @@
 #define WIFI_PASSWORD "SmartIot"
 
 #endif
->>>>>>> 4dd5f5f3
